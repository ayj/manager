// Copyright 2017 Istio Authors
//
// Licensed under the Apache License, Version 2.0 (the "License");
// you may not use this file except in compliance with the License.
// You may obtain a copy of the License at
//
//     http://www.apache.org/licenses/LICENSE-2.0
//
// Unless required by applicable law or agreed to in writing, software
// distributed under the License is distributed on an "AS IS" BASIS,
// WITHOUT WARRANTIES OR CONDITIONS OF ANY KIND, either express or implied.
// See the License for the specific language governing permissions and
// limitations under the License.

package main

import (
	"fmt"
	"os"
	"time"

	"istio.io/manager/cmd"
	"istio.io/manager/model"
	"istio.io/manager/platform/kube"
	"istio.io/manager/proxy/envoy"

	"github.com/golang/glog"
	"github.com/spf13/cobra"
)

type args struct {
	proxy                    envoy.MeshConfig
	identity                 envoy.ProxyNode
	sdsPort                  int
	ingressSecret            string
	ingressClass             string
	defaultIngressController bool
}

const (
	resyncPeriod = 100 * time.Millisecond
)

var (
	flags = &args{
		proxy: *envoy.DefaultMeshConfig,
	}

	discoveryCmd = &cobra.Command{
		Use:   "discovery",
		Short: "Start Istio Manager discovery service",
		RunE: func(c *cobra.Command, args []string) (err error) {
			controller := kube.NewController(cmd.Client, kube.ControllerConfig{
				Namespace:       cmd.RootFlags.Namespace,
				ResyncPeriod:    resyncPeriod,
				IngressSyncMode: kube.IngressOff,
			})
			sds := envoy.NewDiscoveryService(controller,
				&model.IstioRegistry{ConfigRegistry: controller},
				&flags.proxy,
				flags.sdsPort)
			stop := make(chan struct{})
			go controller.Run(stop)
			go sds.Run()
			cmd.WaitSignal(stop)
			return
		},
	}

	proxyCmd = &cobra.Command{
		Use:   "proxy",
		Short: "Istio Proxy agent",
	}

	sidecarCmd = &cobra.Command{
		Use:   "sidecar",
		Short: "Istio Proxy sidecar agent",
		RunE: func(c *cobra.Command, args []string) (err error) {
			setFlagsFromEnv()
			controller := kube.NewController(cmd.Client, kube.ControllerConfig{
				Namespace:       cmd.RootFlags.Namespace,
				ResyncPeriod:    resyncPeriod,
				IngressSyncMode: kube.IngressOff,
			})
			w, err := envoy.NewWatcher(controller,
				controller,
				&model.IstioRegistry{ConfigRegistry: controller},
				&flags.proxy,
				&flags.identity)
			if err != nil {
				return
			}
			stop := make(chan struct{})
			go w.Run(stop)
			cmd.WaitSignal(stop)
			return
		},
	}

	ingressCmd = &cobra.Command{
		Use:   "ingress",
		Short: "Istio Proxy ingress controller",
		RunE: func(c *cobra.Command, args []string) error {
			controllerConfig := kube.ControllerConfig{
				Namespace:       cmd.RootFlags.Namespace,
				ResyncPeriod:    resyncPeriod,
				IngressSyncMode: kube.IngressStrict,
				IngressClass:    flags.ingressClass,
			}
			controller := kube.NewController(cmd.Client, controllerConfig)
			config := &envoy.IngressConfig{
				CertFile:  "/etc/tls.crt",
				KeyFile:   "/etc/tls.key",
				Namespace: cmd.RootFlags.Namespace,
				Secret:    flags.ingressSecret,
				Secrets:   cmd.Client,
				Registry:  &model.IstioRegistry{ConfigRegistry: controller},
				Mesh:      &flags.proxy,
			}
			w, err := envoy.NewIngressWatcher(controller, config)
			if err != nil {
				return err
			}
			stop := make(chan struct{})
			go w.Run(stop)
			cmd.WaitSignal(stop)
			return nil
		},
	}

	egressCmd = &cobra.Command{
		Use:   "egress",
		Short: "Istio Proxy external service agent",
		RunE: func(c *cobra.Command, args []string) error {
			// TODO: implement this method
			stop := make(chan struct{})
			cmd.WaitSignal(stop)
			return nil
		},
	}
)

func init() {
	discoveryCmd.PersistentFlags().IntVarP(&flags.sdsPort, "port", "p", 8080,
		"Discovery service port")
	discoveryCmd.PersistentFlags().StringVarP(&flags.proxy.MixerAddress, "mixer", "m",
		"",
		"Mixer DNS address (or empty to disable Mixer)")
	discoveryCmd.PersistentFlags().BoolVar(&flags.proxy.EnableAuth, "enable_auth",
		envoy.DefaultMeshConfig.EnableAuth,
		"Enable mutual TLS for proxy-to-proxy traffic")
	discoveryCmd.PersistentFlags().StringVar(&flags.proxy.AuthConfigPath, "auth_config_path",
		envoy.DefaultMeshConfig.AuthConfigPath,
		"The directory in which certificate and key files are stored")

	proxyCmd.PersistentFlags().StringVar(&flags.identity.IP, "nodeIP", "",
		"Proxy node IP address. If not provided uses ${POD_IP} environment variable.")
	proxyCmd.PersistentFlags().StringVar(&flags.identity.Name, "nodeName", "",
		"Proxy node name. If not provided uses ${POD_NAME}.${POD_NAMESPACE}")

	proxyCmd.PersistentFlags().StringVarP(&flags.proxy.DiscoveryAddress, "sds", "s",
		envoy.DefaultMeshConfig.DiscoveryAddress,
		"Discovery service DNS address")
	proxyCmd.PersistentFlags().IntVarP(&flags.proxy.ProxyPort, "port", "p",
		envoy.DefaultMeshConfig.ProxyPort,
		"Envoy proxy port")
	proxyCmd.PersistentFlags().IntVarP(&flags.proxy.AdminPort, "admin_port", "a",
		envoy.DefaultMeshConfig.AdminPort,
		"Envoy admin port")
	proxyCmd.PersistentFlags().StringVarP(&flags.proxy.BinaryPath, "envoy_path", "b",
		envoy.DefaultMeshConfig.BinaryPath,
		"Envoy binary location")
	proxyCmd.PersistentFlags().StringVarP(&flags.proxy.ConfigPath, "config_path", "e",
		envoy.DefaultMeshConfig.ConfigPath,
		"Envoy config root location")
	proxyCmd.PersistentFlags().StringVarP(&flags.proxy.MixerAddress, "mixer", "m",
		"",
		"Mixer DNS address (or empty to disable Mixer)")
	proxyCmd.PersistentFlags().BoolVar(&flags.proxy.EnableAuth, "enable_auth",
		envoy.DefaultMeshConfig.EnableAuth,
		"Enable mutual TLS for proxy-to-proxy traffic")
	proxyCmd.PersistentFlags().StringVar(&flags.proxy.AuthConfigPath, "auth_config_path",
		envoy.DefaultMeshConfig.AuthConfigPath,
<<<<<<< HEAD
		"The path Envoy uses to find files: cert_chain, private_key, ca_cert")
	proxyCmd.PersistentFlags().DurationVar(&flags.proxy.DiscoveryRefreshDelay, "discovery_refresh_delay",
		envoy.DefaultMeshConfig.DiscoveryRefreshDelay,
		"The average delay Envoy uses between fetches to the SDS/CDS/RDS APIs")
=======
		"The directory in which certificate and key files are stored")
>>>>>>> 06fe0f33

	proxyCmd.AddCommand(sidecarCmd)
	proxyCmd.AddCommand(ingressCmd)
	proxyCmd.AddCommand(egressCmd)

	// TODO: remove this once we write the logic to obtain secrets dynamically
	ingressCmd.PersistentFlags().StringVar(&flags.ingressSecret, "secret",
		"",
		"Kubernetes secret name for ingress SSL termination")
	ingressCmd.PersistentFlags().StringVar(&flags.ingressClass, "ingress_class",
		"istio",
		"The class of ingress resources to be processed by this ingress controller")
	ingressCmd.PersistentFlags().BoolVar(&flags.defaultIngressController, "default_ingress_controller",
		true,
		"Specifies whether running as the cluster's default ingress controller, "+
			"thereby processing unclassified ingress resources")

	cmd.RootCmd.Use = "manager"
	cmd.RootCmd.Long = `
Istio Manager provides management plane functionality to the Istio proxy mesh and Istio Mixer.`
	cmd.RootCmd.AddCommand(discoveryCmd)
	cmd.RootCmd.AddCommand(proxyCmd)
}

func main() {
	if err := cmd.RootCmd.Execute(); err != nil {
		glog.Error(err)
		os.Exit(-1)
	}
}

// setFlagsFromEnv sets default values for flags that are not specified
func setFlagsFromEnv() {
	if flags.identity.IP == "" {
		flags.identity.IP = os.Getenv("POD_IP")
	}
	if flags.identity.Name == "" {
		flags.identity.Name = fmt.Sprintf("%s.%s", os.Getenv("POD_NAME"), os.Getenv("POD_NAMESPACE"))
	}

}<|MERGE_RESOLUTION|>--- conflicted
+++ resolved
@@ -181,14 +181,10 @@
 		"Enable mutual TLS for proxy-to-proxy traffic")
 	proxyCmd.PersistentFlags().StringVar(&flags.proxy.AuthConfigPath, "auth_config_path",
 		envoy.DefaultMeshConfig.AuthConfigPath,
-<<<<<<< HEAD
-		"The path Envoy uses to find files: cert_chain, private_key, ca_cert")
+		"The directory in which certificate and key files are stored")
 	proxyCmd.PersistentFlags().DurationVar(&flags.proxy.DiscoveryRefreshDelay, "discovery_refresh_delay",
 		envoy.DefaultMeshConfig.DiscoveryRefreshDelay,
 		"The average delay Envoy uses between fetches to the SDS/CDS/RDS APIs")
-=======
-		"The directory in which certificate and key files are stored")
->>>>>>> 06fe0f33
 
 	proxyCmd.AddCommand(sidecarCmd)
 	proxyCmd.AddCommand(ingressCmd)
