// Copyright 2017 Istio Authors
//
// Licensed under the Apache License, Version 2.0 (the "License");
// you may not use this file except in compliance with the License.
// You may obtain a copy of the License at
//
//     http://www.apache.org/licenses/LICENSE-2.0
//
// Unless required by applicable law or agreed to in writing, software
// distributed under the License is distributed on an "AS IS" BASIS,
// WITHOUT WARRANTIES OR CONDITIONS OF ANY KIND, either express or implied.
// See the License for the specific language governing permissions and
// limitations under the License.

package crd

import (
	"errors"
	"fmt"
	"reflect"
	"time"

	"github.com/golang/glog"
	multierror "github.com/hashicorp/go-multierror"
	meta_v1 "k8s.io/apimachinery/pkg/apis/meta/v1"
	"k8s.io/apimachinery/pkg/runtime"
	"k8s.io/apimachinery/pkg/watch"
	"k8s.io/client-go/tools/cache"

	"istio.io/pilot/model"
	"istio.io/pilot/platform/kube"
)

// controller is a collection of synchronized resource watchers.
// Caches are thread-safe
type controller struct {
	client *Client
	queue  kube.Queue
	kinds  map[string]cacheHandler
}

type cacheHandler struct {
	informer cache.SharedIndexInformer
	handler  *kube.ChainHandler
}

// NewController creates a new Kubernetes controller for CRDs
// Use "" for namespace to listen for all namespace changes
func NewController(client *Client, options kube.ControllerOptions) model.ConfigStoreCache {

	glog.V(2).Infof("CRD controller running in namespace %s, watching app namespaces %s",
		options.Namespace, options.WatchedNamespace)

	// Queue requires a time duration for a retry delay after a handler error
	out := &controller{
		client: client,
		queue:  kube.NewQueue(1 * time.Second),
		kinds:  make(map[string]cacheHandler),
	}

	// add stores for CRD kinds
	for _, schema := range client.ConfigDescriptor() {
		out.addInformer(schema, options.WatchedNamespace, options.ResyncPeriod)
	}

	return out
}

func (c *controller) addInformer(schema model.ProtoSchema, namespace string, resyncPeriod time.Duration) {
	c.kinds[schema.Type] = c.createInformer(knownTypes[schema.Type].object.DeepCopyObject(), resyncPeriod,
		func(opts meta_v1.ListOptions) (result runtime.Object, err error) {
			result = knownTypes[schema.Type].collection.DeepCopyObject()
			err = c.client.dynamic.Get().
				Namespace(namespace).
				Resource(resourceName(schema.Plural)).
				VersionedParams(&opts, meta_v1.ParameterCodec).
				Do().
				Into(result)
			return
		},
		func(opts meta_v1.ListOptions) (watch.Interface, error) {
			return c.client.dynamic.Get().
				Prefix("watch").
				Namespace(namespace).
				Resource(resourceName(schema.Plural)).
				VersionedParams(&opts, meta_v1.ParameterCodec).
				Watch()
		})
}

// notify is the first handler in the handler chain.
// Returning an error causes repeated execution of the entire chain.
func (c *controller) notify(obj interface{}, event model.Event) error {
	if !c.HasSynced() {
		return errors.New("waiting till full synchronization")
	}
	_, err := cache.DeletionHandlingMetaNamespaceKeyFunc(obj)
	if err != nil {
		glog.V(2).Infof("Error retrieving key: %v", err)
	}
	return nil
}

func (c *controller) createInformer(
	o runtime.Object,
	resyncPeriod time.Duration,
	lf cache.ListFunc,
	wf cache.WatchFunc) cacheHandler {
	handler := &kube.ChainHandler{}
	handler.Append(c.notify)

	// TODO: finer-grained index (perf)
	informer := cache.NewSharedIndexInformer(
		&cache.ListWatch{ListFunc: lf, WatchFunc: wf}, o,
		resyncPeriod, cache.Indexers{})

	informer.AddEventHandler(
		cache.ResourceEventHandlerFuncs{
			// TODO: filtering functions to skip over un-referenced resources (perf)
			AddFunc: func(obj interface{}) {
				c.queue.Push(kube.NewTask(handler.Apply, obj, model.EventAdd))
			},
			UpdateFunc: func(old, cur interface{}) {
				if !reflect.DeepEqual(old, cur) {
					c.queue.Push(kube.NewTask(handler.Apply, cur, model.EventUpdate))
				}
			},
			DeleteFunc: func(obj interface{}) {
				c.queue.Push(kube.NewTask(handler.Apply, obj, model.EventDelete))
			},
		})

	return cacheHandler{informer: informer, handler: handler}
}

func (c *controller) RegisterEventHandler(typ string, f func(model.Config, model.Event)) {
	schema, exists := c.ConfigDescriptor().GetByType(typ)
	if !exists {
		return
	}
	c.kinds[typ].handler.Append(func(object interface{}, ev model.Event) error {
		item, ok := object.(IstioObject)
		if ok {
<<<<<<< HEAD
			config, err := ConvertObject(schema, item)
=======
			config, err := convertObject(schema, item, c.client.domainSuffix)
>>>>>>> bd8370f4
			if err != nil {
				glog.Warningf("error translating object %#v", object)
			} else {
				f(*config, ev)
			}
		}
		return nil
	})
}

func (c *controller) HasSynced() bool {
	for kind, ctl := range c.kinds {
		if !ctl.informer.HasSynced() {
			glog.V(2).Infof("controller %q is syncing...", kind)
			return false
		}
	}
	return true
}

func (c *controller) Run(stop <-chan struct{}) {
	go c.queue.Run(stop)

	for _, ctl := range c.kinds {
		go ctl.informer.Run(stop)
	}

	<-stop
	glog.V(2).Info("controller terminated")
}

func (c *controller) ConfigDescriptor() model.ConfigDescriptor {
	return c.client.ConfigDescriptor()
}

func (c *controller) Get(typ, name, namespace string) (*model.Config, bool) {
	schema, exists := c.client.ConfigDescriptor().GetByType(typ)
	if !exists {
		return nil, false
	}

	store := c.kinds[typ].informer.GetStore()
	data, exists, err := store.GetByKey(kube.KeyFunc(name, namespace))
	if !exists {
		return nil, false
	}
	if err != nil {
		glog.Warning(err)
		return nil, false
	}

	obj, ok := data.(IstioObject)
	if !ok {
		glog.Warning("Cannot convert to config from store")
		return nil, false
	}

<<<<<<< HEAD
	config, err := ConvertObject(schema, obj)
=======
	config, err := convertObject(schema, obj, c.client.domainSuffix)
>>>>>>> bd8370f4
	if err != nil {
		return nil, false
	}

	return config, true
}

func (c *controller) Create(config model.Config) (string, error) {
	return c.client.Create(config)
}

func (c *controller) Update(config model.Config) (string, error) {
	return c.client.Update(config)
}

func (c *controller) Delete(typ, name, namespace string) error {
	return c.client.Delete(typ, name, namespace)
}

func (c *controller) List(typ, namespace string) ([]model.Config, error) {
	schema, ok := c.client.ConfigDescriptor().GetByType(typ)
	if !ok {
		return nil, fmt.Errorf("missing type %q", typ)
	}

	var errs error
	out := make([]model.Config, 0)
	for _, data := range c.kinds[typ].informer.GetStore().List() {
		item, ok := data.(IstioObject)
		if !ok {
			continue
		}

		if namespace != "" && namespace != item.GetObjectMeta().Namespace {
			continue
		}

<<<<<<< HEAD
		config, err := ConvertObject(schema, item)
=======
		config, err := convertObject(schema, item, c.client.domainSuffix)
>>>>>>> bd8370f4
		if err != nil {
			errs = multierror.Append(errs, err)
		} else {
			out = append(out, *config)
		}
	}
	return out, errs
}<|MERGE_RESOLUTION|>--- conflicted
+++ resolved
@@ -141,11 +141,7 @@
 	c.kinds[typ].handler.Append(func(object interface{}, ev model.Event) error {
 		item, ok := object.(IstioObject)
 		if ok {
-<<<<<<< HEAD
-			config, err := ConvertObject(schema, item)
-=======
-			config, err := convertObject(schema, item, c.client.domainSuffix)
->>>>>>> bd8370f4
+			config, err := ConvertObject(schema, item, c.client.domainSuffix)
 			if err != nil {
 				glog.Warningf("error translating object %#v", object)
 			} else {
@@ -203,11 +199,7 @@
 		return nil, false
 	}
 
-<<<<<<< HEAD
-	config, err := ConvertObject(schema, obj)
-=======
-	config, err := convertObject(schema, obj, c.client.domainSuffix)
->>>>>>> bd8370f4
+	config, err := ConvertObject(schema, obj, c.client.domainSuffix)
 	if err != nil {
 		return nil, false
 	}
@@ -245,11 +237,7 @@
 			continue
 		}
 
-<<<<<<< HEAD
-		config, err := ConvertObject(schema, item)
-=======
-		config, err := convertObject(schema, item, c.client.domainSuffix)
->>>>>>> bd8370f4
+		config, err := ConvertObject(schema, item, c.client.domainSuffix)
 		if err != nil {
 			errs = multierror.Append(errs, err)
 		} else {
